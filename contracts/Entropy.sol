--- conflicted
+++ resolved
@@ -36,20 +36,11 @@
     uint16 private _nextTokenId = 1;
     mapping(uint8 => mapping(uint8 => CardListing)) public _listings;
     uint8[] public _rarity;
-<<<<<<< HEAD
-=======
-    
-    event CardListed(                
-        uint8 indexed deck, 
-        uint8 indexed generation, 
-        address indexed prevPurchaser,
-        uint32 startTime        
-    );    
->>>>>>> c82c48de
 
     event CardListed(
         uint8 indexed deck,
         uint8 indexed generation,
+        address indexed prevPurchaser,
         uint32 startTime
     );
 
@@ -60,13 +51,9 @@
         address indexed purchaser
     );
 
-<<<<<<< HEAD
-    constructor(uint8[] memory rarity) ERC721("Entropy", "ENRPY") {
-=======
     constructor() ERC721("Entropy", "ENRPY") {}
 
     function setRarity(uint8[] calldata rarity) external onlyOwner {
->>>>>>> c82c48de
         _rarity = rarity;
     }
 
@@ -123,13 +110,8 @@
             listing.startTime = startTime;
             listing.prevPurchaser = prevPurchaser;
             _listings[deckNum][genNum] = listing;
-<<<<<<< HEAD
-            emit CardListed(deckNum, genNum, startTime);
-        }
-=======
-            emit CardListed(deckNum, genNum, prevPurchaser, startTime);    
-        }        
->>>>>>> c82c48de
+            emit CardListed(deckNum, genNum, prevPurchaser, startTime);
+        }
     }
 
     /// @notice - Create auctions for all decks given a specific generation. Attempts to
@@ -215,50 +197,32 @@
     }
 
     /// @notice - Rarity dependent price for normal purchases.
-<<<<<<< HEAD
     function _price(
         uint8 deckNum,
         uint8 genNum,
         uint32 startTime
-    ) public view returns (uint256) {
+    ) internal view returns (uint256) {
         uint256 rarity = getRarity(deckNum, genNum);
         uint256 startPrice = (((rarity - 1) * (1 ether)) / 9) + 0.5 ether;
-        uint32 timeElapsed = uint32(block.timestamp) - startTime;
+        uint256 timeElapsed = block.timestamp - uint256(startTime);
         uint256 discountRate = startPrice / _listingDuration;
-        uint256 discount = discountRate * timeElapsed;
+        uint256 discount = uint256(discountRate) * timeElapsed;
         uint256 minPrice = startPrice / 10;
         uint256 price = startPrice > discount
             ? startPrice - discount
             : minPrice;
-=======
-    function _price(uint8 deckNum, uint8 genNum, uint32 startTime) internal view returns (uint) {   
-        uint rarity = getRarity(deckNum, genNum);        
-        uint startPrice = (((rarity - 1) * (1 ether)) / 9) + 0.5 ether;
-        uint timeElapsed = block.timestamp - uint(startTime);
-        uint discountRate = startPrice / _listingDuration;
-        uint discount = uint(discountRate) * timeElapsed;
-        uint minPrice = startPrice / 10;
-        uint price = startPrice > discount ? startPrice - discount : minPrice;             
->>>>>>> c82c48de
         return price;
     }
 
     /// @notice - Rarity dependent price for chain purchases.
-<<<<<<< HEAD
     function _chainPrice(uint8 deckNum, uint8 genNum)
-        private
+        internal
         view
         returns (uint256)
     {
         uint256 rarity = getRarity(deckNum, genNum);
-        uint256 startPrice = (((rarity - 1) * (1 ether)) / 9) + 0.5 ether;
+        uint256 startPrice = ((rarity - 1) / 9) + 0.5 ether;
         uint256 discount = (startPrice * _chainPurchaseDiscount) / 100;
-=======
-    function _chainPrice(uint8 deckNum, uint8 genNum) internal view returns (uint) {
-        uint rarity = getRarity(deckNum, genNum);        
-        uint startPrice = ((rarity - 1) / 9) + 0.5 ether;         
-        uint discount = (startPrice * _chainPurchaseDiscount) / 100;
->>>>>>> c82c48de
         return startPrice - discount;
     }
 
