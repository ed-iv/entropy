--- conflicted
+++ resolved
@@ -125,7 +125,6 @@
     }
 
     /// @notice - List a specific card for sale by deck number and generation number
-<<<<<<< HEAD
     function listCard(
         uint8 deckNum,
         uint8 genNum,
@@ -133,14 +132,7 @@
     ) external onlyOwner {
         if (_listings[deckNum][genNum].startTime != 0)
             revert CardSaleHasEnded();
-        for (uint8 i = 1; i <= MAX_DECKS; i++) {
-            _listCard(i, genNum, startTime, address(0));
-        }
-=======
-    function listCard(uint8 deckNum, uint8 genNum, uint32 startTime) external onlyOwner {        
-        if (_listings[deckNum][genNum].startTime != 0) revert CardSaleHasEnded();           
-        _listCard(deckNum, genNum, startTime, address(0));                            
->>>>>>> d5a3ea04
+        _listCard(deckNum, genNum, startTime, address(0));
     }
 
     /// @notice - List multiple cards by providing an array of deck numbers and generation numbers.
@@ -231,39 +223,29 @@
         return startPrice - discount;
     }
 
-<<<<<<< HEAD
-    /// @dev - Helper to fetch rarity. Maps one dimensional array into two dimensional
-    /// array keyed by deck number, generation number.
-    function getRarity(uint8 deckNum, uint8 genNum)
+    /**
+     * @dev Rarity is a 2D array indexed by deckNum, genNum translated into one dimension using
+     * a striding technique that lays each deck out one after another. For example, _rarity[0] would
+     * represent deck 1, generation 1, _rarity[1] = deck 1, gen 2 and so on.
+     */
+    function getRarity(uint16 deckNum, uint16 genNum)
         internal
         view
         returns (uint8)
     {
-=======
-    /**
-    * @dev Rarity is a 2D array indexed by deckNum, genNum translated into one dimension using 
-    * a striding technique that lays each deck out one after another. For example, _rarity[0] would
-    * represent deck 1, generation 1, _rarity[1] = deck 1, gen 2 and so on.
-    */
-    function getRarity(uint16 deckNum, uint16 genNum) internal view returns (uint8) {                
->>>>>>> d5a3ea04
         if (deckNum == 0 || deckNum > MAX_DECKS) revert InvalidDeck();
-        if (genNum == 0 || genNum > MAX_GENERATIONS) revert InvalidGeneration();        
-        uint16 index = ((deckNum - 1) * MAX_GENERATIONS) + (genNum - 1);                
+        if (genNum == 0 || genNum > MAX_GENERATIONS) revert InvalidGeneration();
+        uint16 index = ((deckNum - 1) * MAX_GENERATIONS) + (genNum - 1);
         return _rarity[index];
     }
 
     /// @notice - Fetch tokenId for deck number, generation number pair (if exists).
-<<<<<<< HEAD
+    /// @dev
     function getTokenId(uint8 deckNum, uint8 genNum)
         external
         view
         returns (uint16)
     {
-=======
-    /// @dev
-    function getTokenId(uint8 deckNum, uint8 genNum) external view returns (uint16) {
->>>>>>> d5a3ea04
         CardListing memory listing = _listings[deckNum][genNum];
         require(
             listing.tokenId != 0,
